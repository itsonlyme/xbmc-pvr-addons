SUBDIRS = pvr.demo \
          pvr.hts \
          pvr.mediaportal.tvserver \
          pvr.vdr.vnsi \
<<<<<<< HEAD
          pvr.nextpvr

if USE_CURL
SUBDIRS += pvr.njoy \
           pvr.fortherecord.argus
endif
=======
          pvr.njoy
>>>>>>> 4afa416c

clean:
	-rm -f *.zip
	for d in $(SUBDIRS); do if test -f $$d/Makefile; then $(MAKE) -C $$d clean; fi; done

zip:
	for d in $(SUBDIRS); do if test -f $$d/Makefile; then $(MAKE) -C $$d zip; fi; done

install:
	for d in $(SUBDIRS); do if test -f $$d/Makefile; then $(MAKE) -C $$d install; fi; done
<|MERGE_RESOLUTION|>--- conflicted
+++ resolved
@@ -2,16 +2,8 @@
           pvr.hts \
           pvr.mediaportal.tvserver \
           pvr.vdr.vnsi \
-<<<<<<< HEAD
-          pvr.nextpvr
-
-if USE_CURL
-SUBDIRS += pvr.njoy \
-           pvr.fortherecord.argus
-endif
-=======
+          pvr.nextpvr \
           pvr.njoy
->>>>>>> 4afa416c
 
 clean:
 	-rm -f *.zip
